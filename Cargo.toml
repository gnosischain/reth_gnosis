--- conflicted
+++ resolved
@@ -12,53 +12,8 @@
 path = "src/main.rs"
 
 [dependencies]
-<<<<<<< HEAD
 gnosis-primitives = { git = "https://github.com/gnosischain/gnosis-stuff.git", version = "0.0.5" }
 
-reth = { git = "https://github.com/paradigmxyz/reth", tag = "v1.7.0" }
-reth-evm = { git = "https://github.com/paradigmxyz/reth", tag = "v1.7.0" }
-reth-revm = { git = "https://github.com/paradigmxyz/reth", tag = "v1.7.0" }
-reth-engine-primitives = { git = "https://github.com/paradigmxyz/reth", tag = "v1.7.0" }
-reth-engine-local = { git = "https://github.com/paradigmxyz/reth", tag = "v1.7.0" }
-reth-node-builder = { git = "https://github.com/paradigmxyz/reth", tag = "v1.7.0" }
-reth-node-ethereum = { git = "https://github.com/paradigmxyz/reth", tag = "v1.7.0" }
-reth-evm-ethereum = { git = "https://github.com/paradigmxyz/reth", tag = "v1.7.0" }
-reth-ethereum-consensus = { git = "https://github.com/paradigmxyz/reth", tag = "v1.7.0" }
-reth-chainspec = { git = "https://github.com/paradigmxyz/reth", tag = "v1.7.0" }
-reth-chain-state = { git = "https://github.com/paradigmxyz/reth", tag = "v1.7.0" }
-reth-consensus = { git = "https://github.com/paradigmxyz/reth", tag = "v1.7.0" }
-reth-cli = { git = "https://github.com/paradigmxyz/reth", tag = "v1.7.0" }
-reth-cli-commands = { git = "https://github.com/paradigmxyz/reth", tag = "v1.7.0" }
-reth-cli-util = { git = "https://github.com/paradigmxyz/reth", tag = "v1.7.0" }
-reth-prune-types = { git = "https://github.com/paradigmxyz/reth", tag = "v1.7.0" }
-reth-basic-payload-builder = { git = "https://github.com/paradigmxyz/reth", tag = "v1.7.0" }
-reth-payload-builder = { git = "https://github.com/paradigmxyz/reth", tag = "v1.7.0" }
-reth-ethereum-forks = { git = "https://github.com/paradigmxyz/reth", tag = "v1.7.0" }
-reth-ethereum-payload-builder = { git = "https://github.com/paradigmxyz/reth", tag = "v1.7.0" }
-reth-ethereum-engine-primitives = { git = "https://github.com/paradigmxyz/reth", tag = "v1.7.0" }
-reth-ethereum-primitives = { git = "https://github.com/paradigmxyz/reth", tag = "v1.7.0" }
-reth-fs-util = { git = "https://github.com/paradigmxyz/reth", tag = "v1.7.0" }
-reth-provider = { git = "https://github.com/paradigmxyz/reth", tag = "v1.7.0", features = [
-    "test-utils",
-] }
-reth-primitives-traits = { git = "https://github.com/paradigmxyz/reth", tag = "v1.7.0" }
-reth-errors = { git = "https://github.com/paradigmxyz/reth", tag = "v1.7.0" }
-reth-db = { git = "https://github.com/paradigmxyz/reth", tag = "v1.7.0" }
-reth-db-api = { git = "https://github.com/paradigmxyz/reth", tag = "v1.7.0" }
-reth-db-common = { git = "https://github.com/paradigmxyz/reth", tag = "v1.7.0" }
-reth-network-peers = { git = "https://github.com/paradigmxyz/reth", tag = "v1.7.0" }
-reth-eth-wire-types = { git = "https://github.com/paradigmxyz/reth", tag = "v1.7.0" }
-reth-rpc = { git = "https://github.com/paradigmxyz/reth", tag = "v1.7.0" }
-reth-stages = { git = "https://github.com/paradigmxyz/reth", tag = "v1.7.0" }
-reth-stages-api = { git = "https://github.com/paradigmxyz/reth", tag = "v1.7.0" }
-reth-stages-types = { git = "https://github.com/paradigmxyz/reth", tag = "v1.7.0" }
-reth-stateless = { git = "https://github.com/paradigmxyz/reth", tag = "v1.7.0" }
-reth-primitives = { git = "https://github.com/paradigmxyz/reth", tag = "v1.7.0" }
-reth-tracing = { git = "https://github.com/paradigmxyz/reth", tag = "v1.7.0" }
-reth-trie = { git = "https://github.com/paradigmxyz/reth", tag = "v1.7.0" }
-reth-trie-db = { git = "https://github.com/paradigmxyz/reth", tag = "v1.7.0" }
-reth-transaction-pool = { git = "https://github.com/paradigmxyz/reth", tag = "v1.7.0" }
-=======
 reth = { git = "https://github.com/paradigmxyz/reth", tag = "v1.8.2" }
 reth-evm = { git = "https://github.com/paradigmxyz/reth", tag = "v1.8.2" }
 reth-revm = { git = "https://github.com/paradigmxyz/reth", tag = "v1.8.2" }
@@ -102,7 +57,6 @@
 reth-trie = { git = "https://github.com/paradigmxyz/reth", tag = "v1.8.2" }
 reth-trie-db = { git = "https://github.com/paradigmxyz/reth", tag = "v1.8.2" }
 reth-transaction-pool = { git = "https://github.com/paradigmxyz/reth", tag = "v1.8.2" }
->>>>>>> c2fb892d
 
 eyre = "0.6"
 clap = { version = "4.5.6", features = ["derive"] }
