use crate::errors::GnosisBlockExecutionError;
use alloy_consensus::constants::KECCAK_EMPTY;
use alloy_eips::eip4895::{Withdrawal, Withdrawals};
use alloy_primitives::U256;
use alloy_primitives::{map::HashMap, Address, Bytes};
use alloy_sol_macro::sol;
use alloy_sol_types::SolCall;
<<<<<<< HEAD
use reth_errors::BlockValidationError;
=======
>>>>>>> 50554d8d
use reth_evm::{
    block::{StateChangePostBlockSource, StateChangeSource, SystemCaller},
    eth::spec::EthExecutorSpec,
    execute::{BlockExecutionError, InternalBlockExecutionError},
    Evm,
};
use revm::{
    context::result::{ExecutionResult, Output, ResultAndState},
    DatabaseCommit,
};
use revm_state::{Account, AccountInfo, AccountStatus};
use std::fmt::Display;

// Codegen from https://github.com/gnosischain/specs/blob/master/execution/withdrawals.md
sol!(
    function executeSystemWithdrawals(
        uint256 maxFailedWithdrawalsToProcess,
        uint64[] calldata _amounts,
        address[] calldata _addresses
    );
);

sol!(
    function reward(
        address[] benefactors,
        uint16[] kind
    ) returns(
        address[] receiversNative,
        uint256[] memory rewardsNative
    );
);

/// Applies the post-block call to the withdrawal / deposit contract, using the given block.
/// Ref: <https://github.com/gnosischain/specs/blob/master/execution/withdrawals.md>
#[inline]
fn apply_withdrawals_contract_call<SPEC>(
    withdrawal_contract_address: Address,
    withdrawals: &[Withdrawal],
    evm: &mut impl Evm<DB: DatabaseCommit, Error: Display>,
    system_caller: &mut SystemCaller<SPEC>,
) -> Result<Bytes, BlockExecutionError>
where
    SPEC: EthExecutorSpec,
{
    // TODO: Only do the call post-merge
    // TODO: Should this call be made for the genesis block?

    let ResultAndState { result, mut state } = match evm.transact_system_call(
        alloy_eips::eip4788::SYSTEM_ADDRESS,
        withdrawal_contract_address,
        executeSystemWithdrawalsCall {
            maxFailedWithdrawalsToProcess: U256::from(4),
            _amounts: withdrawals.iter().map(|w| w.amount).collect::<Vec<_>>(),
            _addresses: withdrawals.iter().map(|w| w.address).collect::<Vec<_>>(),
        }
        .abi_encode()
        .into(),
    ) {
        Ok(res) => res,
        Err(e) => {
            return Err(BlockExecutionError::Internal(
                InternalBlockExecutionError::Other(
                    format!("withdrawal contract system call revert: {}", e).into(),
                ),
            ))
        }
    };

    // TODO: Should check the execution is successful? Is an Ok from transact() enough?

    // Clean-up post system tx context
    state.remove(&alloy_eips::eip4788::SYSTEM_ADDRESS);
    state.remove(&evm.block().beneficiary);

    system_caller.invoke_hook_with(|hook| {
        hook.on_state(
            StateChangeSource::PostBlock(StateChangePostBlockSource::WithdrawalRequestsContract),
            &state,
        );
    });

    evm.db_mut().commit(state);

    match result {
        ExecutionResult::Success { output, .. } => Ok(output.into_data()),
<<<<<<< HEAD
        ExecutionResult::Revert { output, .. } => {
            Err(BlockValidationError::ConsolidationRequestsContractCall {
                message: format!("execution reverted: {output}"),
            }
            .into())
        }
        ExecutionResult::Halt { reason, .. } => {
            Err(BlockValidationError::ConsolidationRequestsContractCall {
                message: format!("execution halted: {reason:?}"),
            }
            .into())
        }
=======
        ExecutionResult::Revert { output, .. } => Err(BlockExecutionError::Internal(
            InternalBlockExecutionError::Other(format!("execution reverted: {output}").into()),
        )),
        ExecutionResult::Halt { reason, .. } => Err(BlockExecutionError::Internal(
            InternalBlockExecutionError::Other(format!("execution halted: {reason:?}").into()),
        )),
>>>>>>> 50554d8d
    }
}

/// Applies the post-block call to the block rewards POSDAO contract, using the given block,
/// Ref: <https://github.com/gnosischain/specs/blob/master/execution/posdao-post-merge.md>
#[inline]
fn apply_block_rewards_contract_call<SPEC>(
    block_rewards_contract: Address,
    coinbase: Address,
    evm: &mut impl Evm<DB: DatabaseCommit, Error: Display>,
    system_caller: &mut SystemCaller<SPEC>,
) -> Result<HashMap<Address, u128>, BlockExecutionError>
where
    SPEC: EthExecutorSpec,
{
    let ResultAndState { result, mut state } = match evm.transact_system_call(
        alloy_eips::eip4788::SYSTEM_ADDRESS,
        block_rewards_contract,
        rewardCall {
            benefactors: vec![coinbase],
            // Type 0 = RewardAuthor
            kind: vec![0],
        }
        .abi_encode()
        .into(),
    ) {
        Ok(res) => res,
        Err(e) => {
            return Err(BlockExecutionError::from(
                GnosisBlockExecutionError::CustomErrorMessage {
                    message: format!("block rewards contract system call error: {}", e),
                },
            ));
        }
    };

    if state.get(&block_rewards_contract).unwrap().info.code_hash == KECCAK_EMPTY {
        return Ok(HashMap::default());
    }

    let output_bytes = match result {
        ExecutionResult::Success { output, .. } => match output {
            Output::Call(output_bytes) |
            // Should never happen, we craft a transaction without constructor code
            Output::Create(output_bytes, _) => output_bytes,
        },
        ExecutionResult::Revert { output, .. } => {
            return Err(BlockExecutionError::from(
                GnosisBlockExecutionError::CustomErrorMessage {
                    message: format!("block rewards contract system call revert {}", output),
                },
            ));
        }
        ExecutionResult::Halt { reason, .. } => {
            return Err(BlockExecutionError::from(
                GnosisBlockExecutionError::CustomErrorMessage {
                    message: format!("block rewards contract system call halt {:?}", reason),
                },
            ));
        }
    };

    let result = rewardCall::abi_decode_returns(output_bytes.as_ref(), true).map_err(|e| {
        BlockExecutionError::from(GnosisBlockExecutionError::CustomErrorMessage {
            message: format!(
                "error parsing block rewards contract system call return {:?}: {}",
                hex::encode(output_bytes),
                e
            ),
        })
    })?;

    // in gnosis aura, system account needs to be included in the state and not removed (despite EIP-158/161, even if empty)
    // here we have a generalized check if system account is in state, or needs to be created

    // keeping this generalized, instead of only in block 1
    // (AccountStatus::Touched | AccountStatus::LoadedAsNotExisting) means the account is not in the state
    let should_create =
        state
            .get(&alloy_eips::eip4788::SYSTEM_ADDRESS)
            .is_none_or(|system_account| {
                // true if account not in state (either None, or Touched | LoadedAsNotExisting)
                system_account.status
                    == (AccountStatus::Touched | AccountStatus::LoadedAsNotExisting)
            });

    // this check needs to be there in every call, so instead of making it into a function which is called from post_execution, we can just include it in the rewards function
    if should_create {
        let account = Account {
            info: AccountInfo::default(),
            storage: Default::default(),
            // we force the account to be created by changing the status
            status: AccountStatus::Touched | AccountStatus::Created,
        };
        state.insert(alloy_eips::eip4788::SYSTEM_ADDRESS, account);
    } else {
        // clear the system address account from state transitions, else EIP-158/161 (impl in revm) removes it from state
        state.remove(&alloy_eips::eip4788::SYSTEM_ADDRESS);
    }

    state.remove(&evm.block().beneficiary);

    system_caller.invoke_hook_with(|hook| {
        hook.on_state(
            StateChangeSource::PostBlock(StateChangePostBlockSource::WithdrawalRequestsContract),
            &state,
        );
    });

    evm.db_mut().commit(state);

    // TODO: How to get function return call from evm.transact()?
    let mut balance_increments = HashMap::default();
    for (address, amount) in result
        .receiversNative
        .iter()
        .zip(result.rewardsNative.iter())
    {
        // TODO: .to panics if the return value is too large
        *balance_increments.entry(*address).or_default() += amount.to::<u128>();
    }

    Ok(balance_increments)
}

// TODO: this can be simplified by using the existing apply_post_execution_changes
// which does all of the same things
//
// [Gnosis/fork:DIFF]: Upstream code in EthBlockExecutor computes balance changes for:
// - Pre-merge omer and block rewards
// - Beacon withdrawal mints
// - DAO hardfork drain balances
//
// Gnosis post-block system calls:
// - Do NOT credit withdrawals as native token mint
// - Call into deposit contract with withdrawal data
// - Call block rewards contract for bridged xDAI mint
#[allow(clippy::too_many_arguments)]
pub(crate) fn apply_post_block_system_calls<SPEC>(
    chain_spec: &SPEC,
    // evm_config: &EvmConfig,
    block_rewards_contract: Address,
    withdrawal_contract: Address,
    block_timestamp: u64,
    withdrawals: Option<&Withdrawals>,
    coinbase: Address,
    evm: &mut impl Evm<DB: DatabaseCommit>,
    system_caller: &mut SystemCaller<SPEC>,
) -> Result<(HashMap<alloy_primitives::Address, u128>, Bytes), BlockExecutionError>
where
    SPEC: EthExecutorSpec,
{
    let mut withdrawal_requests = Bytes::new();

    if chain_spec.is_shanghai_active_at_timestamp(block_timestamp) {
        let withdrawals = withdrawals.ok_or(GnosisBlockExecutionError::CustomErrorMessage {
            message: "block has no withdrawals field".to_owned(),
        })?;
        withdrawal_requests =
            apply_withdrawals_contract_call(withdrawal_contract, withdrawals, evm, system_caller)?;
    }

    let balance_increments =
        apply_block_rewards_contract_call(block_rewards_contract, coinbase, evm, system_caller)?;

    Ok((balance_increments, withdrawal_requests))
}<|MERGE_RESOLUTION|>--- conflicted
+++ resolved
@@ -5,10 +5,6 @@
 use alloy_primitives::{map::HashMap, Address, Bytes};
 use alloy_sol_macro::sol;
 use alloy_sol_types::SolCall;
-<<<<<<< HEAD
-use reth_errors::BlockValidationError;
-=======
->>>>>>> 50554d8d
 use reth_evm::{
     block::{StateChangePostBlockSource, StateChangeSource, SystemCaller},
     eth::spec::EthExecutorSpec,
@@ -94,27 +90,12 @@
 
     match result {
         ExecutionResult::Success { output, .. } => Ok(output.into_data()),
-<<<<<<< HEAD
-        ExecutionResult::Revert { output, .. } => {
-            Err(BlockValidationError::ConsolidationRequestsContractCall {
-                message: format!("execution reverted: {output}"),
-            }
-            .into())
-        }
-        ExecutionResult::Halt { reason, .. } => {
-            Err(BlockValidationError::ConsolidationRequestsContractCall {
-                message: format!("execution halted: {reason:?}"),
-            }
-            .into())
-        }
-=======
         ExecutionResult::Revert { output, .. } => Err(BlockExecutionError::Internal(
             InternalBlockExecutionError::Other(format!("execution reverted: {output}").into()),
         )),
         ExecutionResult::Halt { reason, .. } => Err(BlockExecutionError::Internal(
             InternalBlockExecutionError::Other(format!("execution halted: {reason:?}").into()),
         )),
->>>>>>> 50554d8d
     }
 }
 
