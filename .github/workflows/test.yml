name: Test

# TODO: DO NOT BUILD AND PUSH ON PR's BUT RUN EVERYTHING ELSE
on:
  pull_request:
  push:
    branches:
      - master

env:
  REQWEST_TEST_BODY_FULL: 1
  RUST_BACKTRACE: 1
  REGISTRY: ghcr.io
  IMAGE_NAME: ${{ github.repository }}

jobs:
  style:
    name: Check Style
    runs-on: ubuntu-latest
    env:
      SQLX_OFFLINE: true
    steps:
      - uses: actions/checkout@v3
      - uses: actions/cache@v3
        with:
          path: |
            ~/.cargo/registry
            ~/.cargo/git
            target
          key: ${{ runner.os }}-cargo-${{ hashFiles('**/Cargo.lock') }}
      - name: Install rust
        uses: dtolnay/rust-toolchain@stable
        with:
          components: rustfmt
        # </setup>
      - run: cargo fmt -- --check
      - run: cargo check --all-targets
      - run: cargo clippy -- --deny warnings

  spec-tests:
    name: Spec tests
    runs-on: 'ubuntu-latest'
    steps:
      - uses: actions/checkout@v3
      - uses: actions/cache@v3
        with:
          path: |
            ~/.cargo/registry
            ~/.cargo/git
            target
          key: ${{ runner.os }}-cargo-${{ hashFiles('**/Cargo.lock') }}
      - name: Install rust
        uses: dtolnay/rust-toolchain@master
        with:
          toolchain: ${{ matrix.rust || 'stable' }}
          targets: ${{ matrix.target }}
      - name: Downloading ethereum/tests
<<<<<<< HEAD
        run: git clone https://github.com/ethereum/tests ethereum-tests && cd ethereum-tests && git checkout tags/v17.0 && cd ..
=======
        run: git clone --branch v17.0 --depth 1 https://github.com/ethereum/tests ethereum-tests
>>>>>>> 8c0621f2
      - name: Downloading EELS fixtures released at Cancun
        run: curl -LO https://github.com/ethereum/execution-spec-tests/releases/download/v2.1.1/fixtures.tar.gz && tar -xzf fixtures.tar.gz
      - name: Test specs (EELS and ethereum/tests)
        run: cargo test --features testing

  tests:
    name: Tests ${{ matrix.name }}
    needs: [style]
    runs-on: ${{ matrix.os || 'ubuntu-latest' }}
    timeout-minutes: 30
    strategy:
      fail-fast: false
      matrix:
        include:
          - name: linux / stable
          - name: linux / beta
            rust: beta
              # - name: macOS / stable
              #   os: macOS-latest
              # TODO: Support windows
              # - name: windows / stable-x86_64-gnu
              # os: windows-latest
              # rust: stable-x86_64-pc-windows-gnu
              # target: x86_64-pc-windows-gnu

    steps:
      - uses: actions/checkout@v3
      - uses: actions/cache@v3
        with:
          path: |
            ~/.cargo/registry
            ~/.cargo/git
            target
          key: ${{ runner.os }}-cargo-${{ hashFiles('**/Cargo.lock') }}
      - name: Install rust
        uses: dtolnay/rust-toolchain@master
        with:
          toolchain: ${{ matrix.rust || 'stable' }}
          targets: ${{ matrix.target }}
      - name: Setup docker (missing on MacOS)
        if: runner.os == 'macos'
        run: |
          brew install docker
          brew install docker-buildx
      - name: Test docker
        run: docker run hello-world
      - name: Check
        run: cargo check
      - name: Test
        run: cargo test -- --test-threads=1 --nocapture

  docs:
    name: Docs
    runs-on: ubuntu-latest
    env:
      SQLX_OFFLINE: true
    steps:
      - uses: actions/checkout@v3
      - uses: actions/cache@v3
        with:
          path: |
            ~/.cargo/registry
            ~/.cargo/git
            target
          key: ${{ runner.os }}-cargo-${{ hashFiles('**/Cargo.lock') }}
      - name: Install Rust
        uses: dtolnay/rust-toolchain@stable
        # </setup>
      - name: Check documentation
        run: cargo doc --no-deps --document-private-items --all-features  
        env:
          RUSTDOCFLAGS: -D warnings
 
  build-and-push-image:
    if: github.ref == 'refs/heads/master' && github.event_name != 'pull_request'
    runs-on: ubuntu-latest
    needs: spec-tests
    # Sets the permissions granted to the `GITHUB_TOKEN` for the actions in this job.
    permissions:
      contents: read
      packages: write
      # 
    steps:
      - name: Checkout repository
        uses: actions/checkout@v4
      # Uses the `docker/login-action` action to log in to the Container registry registry using the account and password that will publish the packages. Once published, the packages are scoped to the account defined here.
      - name: Log in to the Container registry
        uses: docker/login-action@65b78e6e13532edd9afa3aa52ac7964289d1a9c1
        with:
          registry: ${{ env.REGISTRY }}
          username: ${{ github.actor }}
          password: ${{ secrets.GITHUB_TOKEN }}
      # This step uses [docker/metadata-action](https://github.com/docker/metadata-action#about) to extract tags and labels that will be applied to the specified image. The `id` "meta" allows the output of this step to be referenced in a subsequent step. The `images` value provides the base name for the tags and labels.
      - name: Extract metadata (tags, labels) for Docker
        id: meta
        uses: docker/metadata-action@9ec57ed1fcdbf14dcef7dfbe97b2010124a938b7
        with:
          images: ${{ env.REGISTRY }}/${{ env.IMAGE_NAME }}
      # This step uses the `docker/build-push-action` action to build the image, based on your repository's `Dockerfile`. If the build succeeds, it pushes the image to GitHub Packages.
      # It uses the `context` parameter to define the build's context as the set of files located in the specified path. For more information, see "[Usage](https://github.com/docker/build-push-action#usage)" in the README of the `docker/build-push-action` repository.
      # It uses the `tags` and `labels` parameters to tag and label the image with the output from the "meta" step.
      - name: Build and push Docker image
        uses: docker/build-push-action@4a13e500e55cf31b7a5d59a38ab2040ab0f42f56
        with:
          context: .
          push: true
          tags: ${{ steps.meta.outputs.tags }}
          labels: ${{ steps.meta.outputs.labels }}<|MERGE_RESOLUTION|>--- conflicted
+++ resolved
@@ -55,11 +55,7 @@
           toolchain: ${{ matrix.rust || 'stable' }}
           targets: ${{ matrix.target }}
       - name: Downloading ethereum/tests
-<<<<<<< HEAD
-        run: git clone https://github.com/ethereum/tests ethereum-tests && cd ethereum-tests && git checkout tags/v17.0 && cd ..
-=======
         run: git clone --branch v17.0 --depth 1 https://github.com/ethereum/tests ethereum-tests
->>>>>>> 8c0621f2
       - name: Downloading EELS fixtures released at Cancun
         run: curl -LO https://github.com/ethereum/execution-spec-tests/releases/download/v2.1.1/fixtures.tar.gz && tar -xzf fixtures.tar.gz
       - name: Test specs (EELS and ethereum/tests)
